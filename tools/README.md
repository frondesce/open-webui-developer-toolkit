# Tools Guide

Tools are small Python modules that expose callable functions for Open WebUI.  A
single file defines a `Tools` class and optional configuration.  The loader
imports the file with `plugin.load_tool_module_by_id`, rewrites short imports
and installs any dependencies so the methods appear as OpenAI function specs.

## Table of Contents

- [Overview](#overview)
- [Quickstart Example](#quickstart-example)
- [Anatomy of a Tool](#anatomy-of-a-tool)
  - [Frontmatter](#frontmatter)
  - [Tools Class](#tools-class)
  - [Valves and UserValves](#valves-and-uservalves)
- [Using Tools in WebUI](#using-tools-in-webui)
  - [Default vs Native Function Calling](#default-vs-native-function-calling)
  - [Uploading with Frontmatter](#uploading-with-frontmatter)
- [Calling Tools from a Pipe](#calling-tools-from-a-pipe)
- [Events and Callbacks](#events-and-callbacks)
- [Internals](#internals)
  - [Tool Discovery](#tool-discovery)
  - [Parameter Injection](#parameter-injection)
  - [Remote Tool Servers](#remote-tool-servers)
- [TODO](#todo)

## Overview

Typical capabilities include:

- **Web search** for real-time answers.
- **Image generation** from text prompts.
- **Voice output** using text-to-speech services.

Tools complement the [pipes](../functions/pipes/README.md) and
[filters](../functions/filters/README.md) guides. A pipe can call any enabled
tool during a chat request.

## Quickstart Example

Create a file named `hello_tool.py` and copy it into WebUI:

```python
"""
id: hello_tool
"""

class Tools:
    def hello(self, name: str) -> str:
        """Return a friendly greeting."""
        return f"Hello {name}!"
```

Upload the file through the **Community Tool Library** or the API and enable it
for your chat. The method will show up as an OpenAI function named `hello`.

## Installing Tools
You can install tools from the **Community Tool Library** or by uploading a Python file directly. Click *Get* in the library, enter your WebUI address and use “Import to WebUI”.

**Safety tip:** Only import tools from sources you trust as they execute Python code on your server.

## Anatomy of a Tool
A toolkit lives in a single Python file. Each file begins with a frontmatter block followed by a `Tools` class.

### Frontmatter
```python
"""
id: string_inverse
title: String Inverse
author: Your Name
author_url: https://website.com
git_url: https://github.com/username/string-reverse.git
description: This tool calculates the inverse of a string
required_open_webui_version: 0.4.0
requirements: langchain-openai, langgraph, ollama, langchain_ollama
version: 0.4.0
licence: MIT
"""
```
Only `id` is required but the extra fields make maintenance easier. The loader
parses this header and installs any `requirements` before executing the
file ([PLUGIN_GUIDE.md](../external/PLUGIN_GUIDE.md#L5-L29)).

### Tools Class
```python
class Tools:
    def __init__(self):
        self.valves = self.Valves()

    class Valves(BaseModel):
        api_key: str = Field("", description="Your API key here")

    def reverse_string(self, string: str) -> str:
        """Reverses the input string.

        :param string: The string to reverse
        """
        if self.valves.api_key != "42":
            return "Wrong API key"
        return string[::-1]
```
Type hints are mandatory so the loader can build the JSON schema for function calling. Nested hints such as `list[tuple[str, int]]` also work.

### Valves and UserValves
`Valves` define global settings while `UserValves` allow per-user overrides. The
loader hydrates them from the database before each call so administrators can
set defaults and users can tweak values
([FILTER_GUIDE.md](../external/FILTER_GUIDE.md#L120-L145)).

## Using Tools in WebUI
Tools can be enabled per chat or per model. Click the ➕ icon in the chat input to toggle individual tools or enable them by default under **Workspace ▸ Models**. The optional **AutoTool Filter** helps choose the right tool when multiple are available.

### Default vs native function calling
Tools work with any model using a prompt based helper, but models with built in function calling can chain tools natively. When native mode is disabled the pipe warns the user:
```python
if __tools__ and __metadata__.get("function_calling") != "native":
    await __event_emitter__({
        "type": "chat:completion",
        "data": {
            "content": (
                "🛑 Tools detected, but native function calling is disabled.\n\n"
                "To enable tools in this chat, switch Function Calling to 'Native'."
            ),
        },
    })
```
Switch modes from **Chat Controls ▸ Advanced Params**.

### Uploading with frontmatter
When a file is uploaded the loader applies `replace_imports`, installs
`requirements` and writes the code to a temporary file before executing it
([PLUGIN_GUIDE.md](../external/PLUGIN_GUIDE.md#L33-L59)). Use
`.scripts/publish_to_webui.py` to upload a tool via the API.

## Internals
### Tool discovery
`backend/open_webui/utils/tools.py` turns each method into an async callable and
a JSON spec. `convert_function_to_pydantic_model` parses the signature and
docstring while `convert_pydantic_model_to_openai_function_spec` produces the
final format ([source](https://github.com/open-webui/open-webui/blob/main/backend/open_webui/utils/tools.py#L49-L65))
([TOOLS_GUIDE.md](../external/TOOLS_GUIDE.md#L3-L10)). `get_tools()` assembles
the mapping ready for the chat pipeline
([TOOLS_GUIDE.md](../external/TOOLS_GUIDE.md#L12-L28)).

### Parameter injection
<<<<<<< HEAD
`get_tools()` only passes parameters requested in the signature. Useful names mirror those available to pipes and filters such as `__event_emitter__`, `__user__` and `__metadata__`【F:functions/pipes/README.md†L97-L110】.
=======
`get_tools()` only passes parameters requested in the signature. Useful names
mirror those available to pipes and filters such as `__event_emitter__`,
`__user__` and `__metadata__` (see
[functions/pipes/README.md](../functions/pipes/README.md#L66-L78)).
>>>>>>> 412e8944

### Calling tools from a pipe
```python
async def pipe(self, body, __tools__):
    add = __tools__["add"]["callable"]
    result = await add(a=1, b=2)
    return str(result)
```
Remote tool servers are also supported. When a tool id starts with `server:` the
loader fetches an OpenAPI document, converts each operation into a tool
definition and proxies calls via
[`execute_tool_server`](https://github.com/open-webui/open-webui/blob/main/backend/open_webui/routers/tools.py#L38-L71)
([TOOLS_GUIDE.md](../external/TOOLS_GUIDE.md#L53-L103)).

### Events and callbacks
Tool methods can emit live updates using `__event_emitter__` or prompt the user via `__event_call__`:
```python
async def example_tool(__event_emitter__, __event_call__):
    await __event_emitter__({"type": "status", "data": {"description": "Loading", "done": False}})
    ok = await __event_call__({"type": "confirmation", "data": {"title": "Continue?", "message": "Run step?"}})
    if ok:
        await __event_emitter__({"type": "replace", "data": {"content": "step complete"}})
```
`__event_call__` can also run JavaScript (`execute`) or request text (`input`). The emitter supports `message`, `replace`, `status`, `citation` and `notification` event types.

## TODO
### Research Topics
- Document how tools are stored in the database via `ToolsTable`.
- Add a security best practices section for third-party tools.

### Example Ideas
- Provide a full remote tool server example.
- Explain troubleshooting steps for import errors.

### Documentation Placeholders
- TODO: describe how to bundle multiple tools in one file.
- TODO: show best practices for unit testing tools.<|MERGE_RESOLUTION|>--- conflicted
+++ resolved
@@ -143,14 +143,11 @@
 ([TOOLS_GUIDE.md](../external/TOOLS_GUIDE.md#L12-L28)).
 
 ### Parameter injection
-<<<<<<< HEAD
-`get_tools()` only passes parameters requested in the signature. Useful names mirror those available to pipes and filters such as `__event_emitter__`, `__user__` and `__metadata__`【F:functions/pipes/README.md†L97-L110】.
-=======
 `get_tools()` only passes parameters requested in the signature. Useful names
 mirror those available to pipes and filters such as `__event_emitter__`,
 `__user__` and `__metadata__` (see
 [functions/pipes/README.md](../functions/pipes/README.md#L66-L78)).
->>>>>>> 412e8944
+
 
 ### Calling tools from a pipe
 ```python
