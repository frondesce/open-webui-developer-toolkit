"""
title: OpenAI Responses API Pipeline
id: openai_responses
author: Justin Kropp
author_url: https://github.com/jrkropp
description: Brings OpenAI Response API support to Open WebUI, enabling features not possible via Completions API.
version: 1.6.19
license: MIT
requirements: httpx

------------------------------------------------------------------------------
🚀 CURRENT FEATURES
------------------------------------------------------------------------------
✅ o3/o4-mini o-series support (including visible <think> reasoning summaries)
✅ Image Input: Directly upload images into conversations.
✅ Built-in Web Search: Enabled via Pipe valve (powered by OpenAI web_search tool)
✅ Usage Stats: passthrough (to OpenWebUI GUI)
✅ Gateway Compatible: Supports LiteLLM and similar API gateways that support response API.
✅ Customizable logging: Set at a pipe or per-user level via Valves. If set to 'debug', adds citation for easy access.
✅ Optional injection of today's date and user context into the system prompt.
✅ Optimized Native Tool Calling:
   - True parallel tool calling support (i.e., gather multiple tool calls within a single turn and execute in parallel)
   - Live status updates showing running tools.
   - Tool outputs captured as citations for traceability & transparancy.
   - Persistent tool results (`function_call`/`function_call_output`) in conversation history (valve-controlled).
   - Automatically enables 'Native tool calling' in OpenWebUI model parm (if not set already).
   
------------------------------------------------------------------------------
🛠️ ROADMAP (PLANNED FEATURES)
------------------------------------------------------------------------------
⏳ Image Output: Direct generation of images using gpt-image-1 / dall-e-3 / dall-e-2
⏳ Document/File Input: Upload PDFs or other files directly as conversational context.
⏳ File Search Tool: Integration with OpenAI’s `file_search` feature.

------------------------------------------------------------------------------
🛠 CHANGE LOG
------------------------------------------------------------------------------
• 1.6.19: Added support for 'o3-mini-high' and 'o4-mini-high' model aliases.
• 1.6.18: Compatibility fixes for WebUI task models (optional chat_id and emitter).
• 1.6.17: Valves to inject the current date and user/device context into the system prompt.
• 1.6.16: Valve to control persisting tool results in chat history.
• 1.6.15: Added valve to toggle native tool calling; skips unsupported models; `reasoning_effort` now read directly from request body.
• 1.6.11: Disabled HTTP/2 to prevent stream stalls; optimized connection pooling.
• 1.6.10: Switched streaming from OpenAI SDK to direct HTTP via httpx; lightweight SSE parser added.
• 1.6.9: Updated dependency to `openai>=1.78.0`; introduced `UserValves` for per-user config overrides; enhanced logging.
• 1.6.8: Added granular `CUSTOM_LOG_LEVEL` control; refactored codebase for readability and maintenance.
────────────────────────────────────────────────────────────
"""

from __future__ import annotations

import asyncio
import json
import logging
import os
import re
import sys
import time
import traceback
from datetime import datetime
from dataclasses import dataclass
from types import SimpleNamespace
from typing import Any, AsyncIterator, Awaitable, Callable, Dict, Literal
import inspect

import httpx
from fastapi import Request
from open_webui.models.chats import Chats
from open_webui.models.models import Models, ModelForm, ModelParams
from open_webui.utils.misc import deep_update, get_message_list
from pydantic import BaseModel, Field

logger = logging.getLogger(__name__)

EMOJI_LEVELS = {
    logging.DEBUG: "\U0001F50D",
    logging.INFO: "\u2139",
    logging.WARNING: "\u26A0",
    logging.ERROR: "\u274C",
    logging.CRITICAL: "\U0001F525",
}

# Feature support by model
WEB_SEARCH_MODELS = {"gpt-4.1", "gpt-4.1-mini", "gpt-4o", "gpt-4o-mini"}
REASONING_MODELS = {"o3", "o4-mini", "o3-mini"}
NATIVE_TOOL_UNSUPPORTED_MODELS = {"chatgpt-4o-latest", "codex-mini-latest"}
IMAGE_GEN_TOOL_SUPPORTED_MODELS = {"gpt-4o", "gpt-4.1", "gpt-4.1-mini", "gpt-4.1-nano" "gpt-4o", "gpt-4o-mini", "o3"} # https://platform.openai.com/docs/guides/image-generation?image-generation-model=gpt-image-1&api=responses&multi-turn=imageid#supported-models

# Precompiled regex for citation annotations
ANNOT_TITLE_RE = re.compile(r"title='([^']*)'")
ANNOT_URL_RE = re.compile(r"url='([^']*)'")


@dataclass(slots=True)
class ResponsesEvent:
    """Parsed SSE event."""

    type: str
    delta: str | None = None
    text: str | None = None
    item_id: str | None = None
    item: Any | None = None
    response: Any | None = None
    annotation: Any | None = None
    partial_image_index: int | None = None
    partial_image_b64: str | None = None


class _MemHandler(logging.Handler):
    """In-memory log handler for per-request debug capture."""

    def __init__(self, buf: list[str]) -> None:
        super().__init__(logging.DEBUG)
        self.buf = buf

    def emit(self, record: logging.LogRecord) -> None:  # pragma: no cover - trivial
        msg = self.format(record)
        self.buf.append(msg)


class Pipe:
    """Pipeline to interact with the OpenAI Responses API."""
    class Valves(BaseModel):
        BASE_URL: str = Field(
            default="https://api.openai.com/v1",
            description=(
                "The base URL to use with the OpenAI SDK. Defaults to the official "
                "OpenAI API endpoint. Supports LiteLLM and other custom endpoints."
            ),
        )

        API_KEY: str = Field(
            default=os.getenv(
                "OPENAI_API_KEY", "sk-xxxxx"
            ).strip(),
            description="Your OpenAI API key. Defaults to the value of the OPENAI_API_KEY environment variable.",
        )

        MODEL_ID: str = Field(
            default="gpt-4.1",
            description=(
                "Comma separated OpenAI model IDs. Each ID becomes a model entry in WebUI."
                " Supports the pseudo models 'o3-mini-high' and 'o4-mini-high', which map"
                " to 'o3-mini' and 'o4-mini' with reasoning effort forced to high."
            ),
        )  # Read more: https://platform.openai.com/docs/api-reference/responses/create#responses-create-model

        REASON_SUMMARY: Literal["auto", "concise", "detailed", None] = Field(
            default=None,
            description=(
                "Reasoning summary style for o-series models (supported by: o3, o4-mini). Ignored for others."
            ),
        )  # Read more: https://platform.openai.com/docs/api-reference/responses/create#responses-create-reasoning

        ENABLE_NATIVE_TOOL_CALLING: bool = Field(
            default=True,
            description="Enable native tool calling for supported models.",
        )

        ENABLE_WEB_SEARCH: bool = Field(
            default=False,
            description=(
                "Enable OpenAI's built-in 'web_search' tool when supported (gpt-4.1, gpt-4.1-mini, gpt-4o, gpt-4o-mini)."
            ),
        )  # Read more: https://platform.openai.com/docs/guides/tools-web-search?api-mode=responses

        PERSIST_TOOL_RESULTS: bool = Field(
            default=True,
            description=(
                "Persist tool call results across conversation turns. When disabled,"
                " tool results are not stored in the chat history."
            ),
        )

        SEARCH_CONTEXT_SIZE: Literal["low", "medium", "high", None] = Field(
            default="medium",
            description=(
                "Specifies the OpenAI web search context size: low | medium | high. Default is 'medium'. Affects cost, quality, and latency. Only used if ENABLE_WEB_SEARCH=True."
            ),
        )

        PARALLEL_TOOL_CALLS: bool = Field(
            default=True,
            description="Whether tool calls can be parallelized. Defaults to True if not set.",
        )  # Read more: https://platform.openai.com/docs/api-reference/responses/create#responses-create-parallel_tool_calls

        # TODO Need to rename as it's not truely max tool calls.  It's max tool loops.  It can call an unlimited number of tools within a single loop.
        MAX_TOOL_CALLS: int = Field(
            default=5,
            description=(
                "Maximum number of tool calls the model can make in a single request. This is a hard stop safety limit to prevent infinite loops. Defaults to 5."
            ),
        )

        STORE_RESPONSE: bool = Field(
            default=False,
            description=(
                "Whether to store the generated model response (on OpenAI's side) for later debuging. Defaults to False."
            ),
        )  # Read more: https://platform.openai.com/docs/api-reference/responses/create#responses-create-store

        CUSTOM_LOG_LEVEL: Literal["DEBUG", "INFO", "WARNING", "ERROR", "CRITICAL"] = Field(
            default=os.getenv("GLOBAL_LOG_LEVEL", "INFO").upper(),
            description="Select logging level.",
        )

        INJECT_CURRENT_DATE: bool = Field(
            default=False,
            description=(
                "Append today's date to the system prompt. "
                "Example: `Today's date: Thursday, May 21, 2025`."
            ),
        )

        INJECT_USER_INFO: bool = Field(
            default=False,
            description=(
                "Append the user's name and email. "
                "Example: `user_info: Jane Doe <jane@example.com>`."
            ),
        )

        INJECT_BROWSER_INFO: bool = Field(
            default=False,
            description=(
                "Append browser details. "
                "Example: `browser_info: Desktop | Windows | Browser: Edge 136`."
            ),
        )

        INJECT_IP_INFO: bool = Field(
            default=False,
            description=(
                "Append IP information with location if available. "
                "Example: `ip_info: 207.194.4.18 - Waterloo, Ontario, Canada (Bell Canada)`."
            ),
        )

    class UserValves(BaseModel):
        CUSTOM_LOG_LEVEL: Literal["DEBUG", "INFO", "WARNING", "ERROR", "CRITICAL", "INHERIT"] = "INHERIT"
        ENABLE_NATIVE_TOOL_CALLING: Literal[True, False, "INHERIT"] = "INHERIT"
        PERSIST_TOOL_RESULTS: Literal[True, False, "INHERIT"] = "INHERIT"
        INJECT_CURRENT_DATE: Literal[True, False, "INHERIT"] = "INHERIT"
        INJECT_USER_INFO: Literal[True, False, "INHERIT"] = "INHERIT"
        INJECT_BROWSER_INFO: Literal[True, False, "INHERIT"] = "INHERIT"
        INJECT_IP_INFO: Literal[True, False, "INHERIT"] = "INHERIT"

    def __init__(self) -> None:
        """Initialize the pipeline and logging."""
        self.valves = self.Valves()
        self.log_name = "OpenAI Responses"
        self._client: httpx.AsyncClient | None = None
        self._transport: httpx.AsyncHTTPTransport | None = None
        self._client_lock = asyncio.Lock()

        self.log = logging.getLogger(self.log_name)
        self.log.propagate = False
        handler = logging.StreamHandler(sys.stderr)
        handler.setFormatter(logging.Formatter("%(emo)s %(levelname)-8s | %(name)-20s:%(lineno)-4d — %(message)s"))
        handler.addFilter(lambda r: setattr(r, "emo", EMOJI_LEVELS.get(r.levelno, "\u2753")) or True)
        self.log.handlers = [handler]
        self.log.setLevel(logging.INFO)
        self._ip_cache: dict[str, str] = {}
        self._ip_tasks: dict[str, asyncio.Task] = {}

    def pipes(self):
        """Return models exposed by this pipe."""
        models = [m.strip() for m in self.valves.MODEL_ID.split(',') if m.strip()]
        return [{"id": mid, "name": f"OpenAI: {mid}"} for mid in models]

    async def on_shutdown(self) -> None:
        """Clean up the HTTP client."""
        if self._client and not self._client.is_closed:
            await self._client.aclose()
            self._client = None
        if self._transport:
            await self._transport.aclose()
            self._transport = None

    async def pipe(
        self,
        body: dict[str, Any],
        __user__: Dict[str, Any],
        __request__: Request,
        __event_emitter__: Callable[[dict[str, Any]], Awaitable[None]],
        __event_call__: Callable[[dict[str, Any]], Awaitable[Any]],  # unused
        __files__: list[dict[str, Any]],
        __metadata__: dict[str, Any],
        __tools__: dict[str, Any],
    ) -> AsyncIterator[str]:
        """
        Stream responses from OpenAI and handle tool calls.
        """
        start_ns = time.perf_counter_ns()
        last_status: list[tuple[str, bool] | None] = [None]
        debug_logs: list[str] = []
        mem_handler = _MemHandler(debug_logs)
        mem_handler.setFormatter(logging.Formatter("%(levelname)s:%(message)s"))
        self.log.addHandler(mem_handler)
        if self.log.isEnabledFor(logging.DEBUG):
            self.log.debug(
                pretty_log_block(
                    sanitize_for_log(
                        {
                            "body": body,
                            "__user__": __user__,
                            "__files__": __files__,
                            "__metadata__": __metadata__,
                            "__tools__": __tools__,
                        }
                    ),
                    "pipe_call",
                )
            )
        valves = self._apply_user_overrides(__user__.get("valves"))

        if valves.ENABLE_NATIVE_TOOL_CALLING:
            await self._ensure_native_function_calling(__metadata__)

        chat_id = __metadata__.get("chat_id")
        message_id = __metadata__.get("message_id")

        self.log.info(
            'CHAT_MSG pipe="%s" model=%s user=%s chat=%s message=%s',
            self.log_name,
            body.get("model", valves.MODEL_ID),
            __user__.get("email", "anon"),
            chat_id,
            message_id,
        )

        client = await self.get_http_client()
        # TODO Consider setting the user system prompt (if specified) as a developer message rather than replacing the model system prompt.  Right now it get's the last instance of system message (user system prompt takes precidence)
        instructions = self._extract_instructions(body)

        if valves.INJECT_CURRENT_DATE:
            instructions += "\n\n" + self._get_current_date_suffix()

        injection_lines: list[str] = []
        if valves.INJECT_USER_INFO:
            injection_lines.append(self._get_user_info_suffix(__user__))
        if valves.INJECT_BROWSER_INFO:
            injection_lines.append(self._get_browser_info_suffix(__request__))
        if valves.INJECT_IP_INFO:
            injection_lines.append(self._get_ip_info_suffix(__request__))
        if injection_lines:
            note_parts = []
            if valves.INJECT_USER_INFO:
                note_parts.append("`user_info`")
            if valves.INJECT_BROWSER_INFO:
                note_parts.append("`browser_info`")
            if valves.INJECT_IP_INFO:
                note_parts.append("`ip_info`")
            note = "Note: " + ", ".join(note_parts) + " provided solely for AI contextual enrichment."
            injection_lines.append(note)
            instructions += "\n\n" + "\n".join(injection_lines)

        model = body.get("model", valves.MODEL_ID.split(",")[0])
        if "." in str(model):
            model = str(model).split(".", 1)[1]

        tools: list[dict[str, Any]] | None
        if model in NATIVE_TOOL_UNSUPPORTED_MODELS:
            tools = None
        else:
            tools = transform_tools_for_responses_api(body.get("tools", []))
            if valves.ENABLE_WEB_SEARCH and model in WEB_SEARCH_MODELS:
                tools.append(
                    {
                        "type": "web_search",
                        "search_context_size": valves.SEARCH_CONTEXT_SIZE,
                    }
                )

        if self.log.isEnabledFor(logging.DEBUG):
            self.log.debug(pretty_log_block(tools, "tools"))

        request_params = await prepare_payload(
            valves,
            body,
            instructions,
            tools,
            __user__.get("email"),
            chat_id=chat_id,
        )
        if self.log.isEnabledFor(logging.DEBUG):
            self.log.debug(
                pretty_log_block(
                    sanitize_for_log(request_params),
                    "prepared_request_params",
                )
            )
        usage_total: dict[str, Any] = {}
        last_response_id = None
        cleanup_ids: list[str] = []
        temp_input: list[dict[str, Any]] = []
        is_model_thinking = False

        for loop_count in range(1, valves.MAX_TOOL_CALLS + 1):
            if self.log.isEnabledFor(logging.DEBUG):
                self.log.debug("Loop iteration #%d", loop_count)
            if loop_count > 1:
                request_params.update(
                    {
                        "previous_response_id": last_response_id,
                        "input": temp_input,
                    }
                )
                temp_input = []
            if self.log.isEnabledFor(logging.DEBUG):
                self.log.debug(
                    pretty_log_block(
                        sanitize_for_log(request_params.get("input", [])),
                        f"turn_input_{loop_count}",
                    )
                )
                self.log.debug(
                    pretty_log_block(
                        sanitize_for_log(request_params),
                        f"openai_request_params_{loop_count}",
                    )
                )

            try:
                pending_calls: list[SimpleNamespace] = []
                if self.log.isEnabledFor(logging.DEBUG):
                    self.log.debug("Starting response stream (loop #%d)", loop_count)

                if request_params.get("reasoning") and not is_model_thinking:
                    is_model_thinking = True
                    yield "<think>"

                async for event in stream_responses(
                    client,
                    valves.BASE_URL,
                    valves.API_KEY,
                    request_params,
                ):
                    et = event.type
                    if self.log.isEnabledFor(logging.DEBUG) and not et.endswith(".delta"):
                        self.log.debug("Event received: %s", et)

                    if et == "response.created":
                        if last_response_id:
                            cleanup_ids.append(last_response_id)
                        last_response_id = event.response.id
                        continue
                    if et in {"response.done", "response.failed", "response.incomplete", "error"}:
                        self.log.error("Stream ended with event: %s", et)
                        break
                    if et == "response.reasoning_summary_part.added":
                        # The <think> tag is emitted at stream start when
                        # reasoning is enabled. No action needed here.
                        continue
                    if et == "response.reasoning_summary_text.delta":
                        yield event.delta
                        continue
                    if et == "response.reasoning_summary_text.done":
                        yield "\n\n---\n\n"
                        continue
                    if et == "response.content_part.added":
                        if is_model_thinking:
                            is_model_thinking = False
                            yield "</think>\n"
                        continue
                    if et == "response.output_text.delta":
                        yield event.delta
                        continue
                    if et == "response.output_text.done":
                        # This delta marks the end of the current output block.
                        continue
                    if et in {
                        "response.image_generation_call.in_progress",
                        "response.image_generation_call.generating",
                    }:
                        await self._emit_status(
                            __event_emitter__,
                            "🖼️ Generating image...",
                            last_status,
                        )
                        continue
                    if et == "response.image_generation_call.partial_image":
<<<<<<< HEAD
                        if event.partial_image_b64:
                            yield f"![generated image](data:image/png;base64,{event.partial_image_b64})"
=======
                        if __event_emitter__ and event.partial_image_b64:
                            yield "![generated image](data:image/png;base64,{event.partial_image_b64})"
>>>>>>> 4fa5454a
                        continue
                    if et == "response.image_generation_call.completed":
                        await self._emit_status(
                            __event_emitter__,
                            "🖼️ Image generation completed",
                            last_status,
                            done=True,
                        )
                        continue
                    if et == "response.output_item.added":
                        item = getattr(event, "item", None)
                        if getattr(item, "type", None) == "function_call":
                            await self._emit_status(
                                __event_emitter__,
                                f"🔧 Running {item.name}...",
                                last_status,
                            )
                        elif getattr(item, "type", None) == "web_search_call":
                            await self._emit_status(
                                __event_emitter__,
                                "🔍 Searching the internet...",
                                last_status,
                            )
                        elif getattr(item, "type", None) == "image_generation_call":
                            await self._emit_status(
                                __event_emitter__,
                                "🖼️ Generating image...",
                                last_status,
                            )
                        continue
                    if et == "response.output_item.done":
                        item = getattr(event, "item", None)
                        if getattr(item, "type", None) == "function_call":
                            pending_calls.append(item)
                            await self._emit_status(
                                __event_emitter__,
                                f"🔧 Running {item.name}...",
                                last_status,
                                done=True,
                            )
                        elif getattr(item, "type", None) == "web_search_call":
                            await self._emit_status(
                                __event_emitter__,
                                "🔍 Searching the internet...",
                                last_status,
                                done=True,
                            )
                        elif getattr(item, "type", None) == "image_generation_call":
<<<<<<< HEAD
                            if getattr(item, "result", None):
                                yield f"![generated image](data:image/png;base64,{item.result})"
                            await self._emit_status(
                                __event_emitter__,
                                "🖼️ Image generation completed",
                                last_status,
                                done=True,
                            )
=======
                           await self._emit_status(
                              __event_emitter__,
                              "🖼️ Image generation completed",
                              last_status,
                              done=True,
                           )
                           yield "![generated image](data:image/png;base64,{item.result})"
                           continue
>>>>>>> 4fa5454a
                        continue
                    if et == "response.output_text.annotation.added":
                        raw = str(getattr(event, "annotation", ""))
                        title_m = ANNOT_TITLE_RE.search(raw)
                        url_m = ANNOT_URL_RE.search(raw)
                        title = title_m.group(1) if title_m else "Unknown Title"
                        url = url_m.group(1) if url_m else ""
                        url = url.replace("?utm_source=openai", "").replace("&utm_source=openai", "")
                        if __event_emitter__:
                            await __event_emitter__(
                                {
                                    "type": "citation",
                                    "data": {
                                        "document": [title],
                                        "metadata": [
                                            {
                                                "date_accessed": datetime.now().isoformat(),
                                                "source": title,
                                            }
                                        ],
                                        "source": {"name": url, "url": url},
                                    },
                                }
                            )
                        continue
                    if et == "response.completed":
                        if event.response.usage:
                            self._update_usage(
                                usage_total, event.response.usage, loop_count
                            )
                        continue
            except Exception as ex:
                self.log.error("Error in pipeline loop %d: %s", loop_count, ex)
                if __event_emitter__:
                    await __event_emitter__(
                        {
                            "type": "message",
                            "data": {
                                "content": f"❌ {type(ex).__name__}: {ex}\n{''.join(traceback.format_exc(limit=5))}",
                            },
                        }
                    )
                break

            if pending_calls:
                results = await self._execute_tool_calls(pending_calls, __tools__)
                for call, result in zip(pending_calls, results):
                    function_call_output = {
                        "type": "function_call_output",
                        "call_id": call.call_id,
                        "output": str(result),
                    }
                    temp_input.insert(0, function_call_output)
                    if __event_emitter__:
                        citation_data = {
                            "document": [f"{call.name}({call.arguments})\n\n{result}"],
                            "metadata": [
                                {
                                    "date_accessed": datetime.now().isoformat(),
                                    "source": call.name.replace("_", " ").title(),
                                }
                            ],
                            "source": {"name": f"{call.name.replace('_', ' ').title()} Tool"},
                        }
                        if valves.PERSIST_TOOL_RESULTS:
                            citation_data["_fc"] = [
                                {
                                    "call_id": call.call_id,
                                    "name": call.name,
                                    "arguments": call.arguments,
                                    "output": str(result),
                                }
                            ]
                        await __event_emitter__({"type": "citation", "data": citation_data})
                continue

            # Clean up the server-side state unless the user opted to keep it
            # TODO Ensure that the stored response is deleted.  Doesn't seem to work with LiteLLM Response API.
            remaining = valves.MAX_TOOL_CALLS - loop_count
            thought = ""
            if loop_count == valves.MAX_TOOL_CALLS:
                request_params["tool_choice"] = "none"
                thought = (
                    f"[Internal thought] Final iteration ({loop_count}/{valves.MAX_TOOL_CALLS}). "
                    "Tool-calling phase is over; I'll produce my final answer now."
                )
            elif loop_count == 2 and valves.MAX_TOOL_CALLS > 2:
                thought = (
                    f"[Internal thought] I've just received the initial tool results from iteration 1. "
                    f"I'm now continuing an iterative tool interaction with up to {valves.MAX_TOOL_CALLS} iterations."
                )
            elif remaining == 1:
                thought = (
                    f"[Internal thought] Iteration {loop_count}/{valves.MAX_TOOL_CALLS}. "
                    "Next iteration is answer-only; any remaining tool calls must happen now."
                )
            elif loop_count > 2:
                thought = (
                    f"[Internal thought] Iteration {loop_count}/{valves.MAX_TOOL_CALLS} "
                    f"({remaining} remaining, no action needed)."
                )
            if thought:
                entry = {
                    "role": "assistant",
                    "content": [{"type": "output_text", "text": thought}],
                }
                temp_input.append(entry)
                if self.log.isEnabledFor(logging.DEBUG):
                    self.log.debug(
                        "Appended to temp_input: %s",
                        json.dumps(entry, indent=2),
                    )
            break

        await self._emit_status(__event_emitter__, "", last_status, done=True)

        self.log.info(
            "CHAT_DONE chat=%s dur_ms=%.0f loops=%d in_tok=%d out_tok=%d total_tok=%d",
            chat_id,
            (time.perf_counter_ns() - start_ns) / 1e6,
            usage_total.get("loops", 1),
            usage_total.get("input_tokens", 0),
            usage_total.get("output_tokens", 0),
            usage_total.get("total_tokens", 0),
        )

        if usage_total and __event_emitter__:
            await __event_emitter__(
                {"type": "chat:completion", "data": {"usage": usage_total}}
            )

        if __event_emitter__:
            await __event_emitter__({"type": "chat:completion", "data": {"done": True}})

        for rid in cleanup_ids:
            try:
                await delete_response(
                    client,
                    valves.BASE_URL,
                    valves.API_KEY,
                    rid,
                )
            except Exception as ex:  # pragma: no cover - logging only
                self.log.warning("Failed to delete response %s: %s", rid, ex)

        if last_response_id and not valves.STORE_RESPONSE:
            try:
                await delete_response(
                    client,
                    valves.BASE_URL,
                    valves.API_KEY,
                    last_response_id,
                )
            except Exception as ex:  # pragma: no cover - logging only
                self.log.warning("Failed to delete response %s: %s", last_response_id, ex)

        if self.log.isEnabledFor(logging.DEBUG) and debug_logs and __event_emitter__:
            await __event_emitter__(
                {
                    "type": "citation",
                    "data": {
                        "document": ["\n".join(debug_logs)],
                        "metadata": [
                            {
                                "date_accessed": datetime.now().isoformat(),
                                "source": "Debug Logs",
                            }
                        ],
                        "source": {"name": "Debug Logs"},
                    },
                }
            )

        self.log.removeHandler(mem_handler)

    async def _execute_tool_calls(
        self, calls: list[SimpleNamespace], registry: dict[str, Any]
    ) -> list[Any]:
        """Run tool calls asynchronously and return their results."""
        if self.log.isEnabledFor(logging.DEBUG):
            self.log.debug(
                "Executing %d tool call(s): %s",
                len(calls),
                ", ".join(c.name for c in calls),
            )
        results = await execute_responses_tool_calls(calls, registry, self.log)
        if self.log.isEnabledFor(logging.DEBUG):
            for call, result in zip(calls, results):
                self.log.debug("%s -> %s", call.name, result)
        return results

    async def _emit_status(
        self,
        emitter: Callable[[dict[str, Any]], Awaitable[None]] | None,
        description: str,
        last_status: list[tuple[str, bool] | None],
        *,
        done: bool = False,
    ) -> None:
        """Emit a status update if it differs from the last one."""
        if emitter is None:
            return
        current = (description, done)
        if last_status[0] == current:
            return
        last_status[0] = current
        await emitter({"type": "status", "data": {"description": description, "done": done}})

    def _apply_user_overrides(self, user_valves: BaseModel | None) -> 'Pipe.Valves':
        """Return a ``Valves`` instance with user overrides applied."""
        valves = self.valves
        if not user_valves:
            self.log.setLevel(
                getattr(logging, valves.CUSTOM_LOG_LEVEL.upper(), logging.INFO)
            )
            return valves

        overrides = {
            k: v
            for k, v in (
                user_valves.model_dump(exclude_none=True)
                if hasattr(user_valves, "model_dump")
                else user_valves.dict(exclude_none=True)
            ).items()
            if not (isinstance(v, str) and v.lower() == "inherit")
        }

        valves = self.Valves(
            **deep_update(
                valves.model_dump() if hasattr(valves, "model_dump") else valves.dict(),
                overrides,
            )
        )

        if self.log.isEnabledFor(logging.DEBUG):
            for setting, val in overrides.items():
                self.log.debug("User override → %s set to %r", setting, val)

        self.log.setLevel(
            getattr(logging, valves.CUSTOM_LOG_LEVEL.upper(), logging.INFO)
        )

        return valves

    @staticmethod
    def _get_current_date_suffix() -> str:
        """Return today's date formatted for prompt injection."""
        return "Today's date: " + datetime.now().strftime("%A, %B %d, %Y")

    async def _lookup_ip_info(self, ip: str) -> None:
        """Resolve ``ip`` and store the result in the cache."""
        try:
            client = await self.get_http_client()
            resp = await client.get(f"http://ip-api.com/json/{ip}")
            resp.raise_for_status()
            data = resp.json()
            location = ", ".join(
                filter(None, (data.get("city"), data.get("regionName"), data.get("country")))
            )
            isp = data.get("isp") or ""
            info = f"{location} (approx based on IP) (ISP: {isp})" if isp else location
        except Exception as exc:  # pragma: no cover - network errors
            info = ""
            if self.log.isEnabledFor(logging.DEBUG):
                self.log.debug("IP lookup failed for %s: %s", ip, exc)
        self._ip_cache[ip] = info
        self._ip_tasks.pop(ip, None)
        if self.log.isEnabledFor(logging.DEBUG):
            self.log.debug("IP lookup result %s -> %r", ip, info)

    def _schedule_ip_lookup(self, ip: str) -> None:
        """Kick off a background task to fetch IP details if not cached."""
        if ip in self._ip_cache or ip in self._ip_tasks or ip == "unknown":
            if self.log.isEnabledFor(logging.DEBUG):
                self.log.debug("IP lookup skipped for %s", ip)
            return
        try:
            loop = asyncio.get_running_loop()
        except RuntimeError:
            return
        self._ip_tasks[ip] = loop.create_task(self._lookup_ip_info(ip))

    def _get_user_info_suffix(self, user: Dict[str, Any]) -> str:
        """Return a user_info line."""
        name = user.get("name") or ""
        email = user.get("email") or ""
        return f"user_info: {name} <{email}>"

    def _get_browser_info_suffix(self, request: Request | None) -> str:
        """Return a browser_info line."""
        headers = request.headers if request and hasattr(request, "headers") else {}
        mobile = str(headers.get("sec-ch-ua-mobile", "")).strip('"')
        device_type = "Mobile" if mobile in {"?1", "1"} else "Desktop"
        platform = headers.get("sec-ch-ua-platform", "").strip('"') or "Unknown"
        return (
            f"browser_info: {device_type} | {platform} | Browser: "
            f"{simplify_user_agent(headers.get('user-agent', '') if request else '')}"
        )

    def _get_ip_info_suffix(self, request: Request | None) -> str:
        """Return an ip_info line and trigger background lookup if needed."""
        ip = getattr(getattr(request, "client", None), "host", "unknown") if request else "unknown"
        ip_info = self._ip_cache.get(ip)
        if ip_info is None and ip != "unknown":
            if self.log.isEnabledFor(logging.DEBUG):
                self.log.debug("IP info not cached for %s, scheduling lookup", ip)
            self._schedule_ip_lookup(ip)
        return f"ip_info: {ip}{f' - {ip_info}' if ip_info else ''}"


    async def _ensure_native_function_calling(self, metadata: dict[str, Any]) -> None:
        """Enable native function calling for a model if not already active."""
        if metadata.get("function_calling") == "native":
            return

        model_dict = metadata.get("model") or {}
        model_id = model_dict.get("id") if isinstance(model_dict, dict) else model_dict
        if model_id in NATIVE_TOOL_UNSUPPORTED_MODELS:
            self.log.debug("Model %s does not support native tool calling", model_id)
            return
        self.log.debug("Enabling native function calling for %s", model_id)

        model_info = await asyncio.to_thread(Models.get_model_by_id, model_id) if model_id else None
        if model_info:
            model_data = model_info.model_dump()
            model_data["params"]["function_calling"] = "native"
            model_data["params"] = ModelParams(**model_data["params"])
            updated = await asyncio.to_thread(
                Models.update_model_by_id, model_info.id, ModelForm(**model_data)
            )
            if updated:
                self.log.info(
                    "✅ Set model %s to native function calling", model_info.id
                )
            else:
                self.log.error("❌ Failed to update model %s", model_info.id)
        else:
            self.log.warning("⚠️ Model info not found for id %s", model_id)

        metadata["function_calling"] = "native"


    async def get_http_client(self) -> httpx.AsyncClient:
        """Return a shared httpx client."""
        if self._client and not self._client.is_closed:
            if self.log.isEnabledFor(logging.DEBUG):
                self.log.debug("Reusing existing httpx client.")
            return self._client
        async with self._client_lock:
            if self._client and not self._client.is_closed:
                if self.log.isEnabledFor(logging.DEBUG):
                    self.log.debug("Client initialized while waiting for lock. Reusing existing.")
                return self._client
            if self.log.isEnabledFor(logging.DEBUG):
                self.log.debug("Creating new httpx.AsyncClient.")
            timeout = httpx.Timeout(900.0, connect=30.0)
            limits = httpx.Limits(max_keepalive_connections=10, max_connections=50)
            # HTTP/2 can stall if flow control windows aren't consumed quickly.
            # Using HTTP/1.1 avoids mid-stream pauses in high traffic scenarios.
            self._transport = httpx.AsyncHTTPTransport(http2=False, limits=limits)
            self._client = httpx.AsyncClient(transport=self._transport, timeout=timeout)
        return self._client

    @staticmethod
    def _extract_instructions(body: dict[str, Any]) -> str:
        """Return the last system message from the chat body."""
        return next(
            (
                m.get("content")
                for m in reversed(body.get("messages", []))
                if m.get("role") == "system"
            ),
            "",
        )

    @staticmethod
    def _update_usage(total: dict[str, Any], current: dict[str, Any], loops: int) -> None:
        """Aggregate token usage stats without unnecessary conversions."""
        if isinstance(current, SimpleNamespace):
            current = vars(current)
        current = current or {}
        for key, value in current.items():
            if isinstance(value, SimpleNamespace):
                value = vars(value)
            if isinstance(value, (int, float)):
                total[key] = total.get(key, 0) + value
            elif isinstance(value, dict):
                inner = total.setdefault(key, {})
                for subkey, subval in value.items():
                    if isinstance(subval, (int, float)):
                        inner[subkey] = inner.get(subkey, 0) + subval
        total["loops"] = loops


async def stream_responses(
    client: httpx.AsyncClient,
    base_url: str,
    api_key: str,
    params: dict[str, Any],
) -> AsyncIterator[ResponsesEvent]:
    """Yield parsed ``ResponsesEvent`` objects from the API."""

    url = base_url.rstrip("/") + "/responses"
    headers = {
        "Authorization": f"Bearer {api_key.strip()}",
        "Accept": "text/event-stream",
        "Content-Type": "application/json",
    }

    if logger.isEnabledFor(logging.DEBUG):
        logger.debug(
            "POST %s/responses model=%s",
            base_url.rstrip("/"),
            params.get("model"),
        )

    async with client.stream("POST", url, headers=headers, json=params) as resp:
        resp.raise_for_status()
        if logger.isEnabledFor(logging.DEBUG):
            logger.debug("Streaming response with status %s", resp.status_code)
        event_type: str | None = None
        data_buf: list[str] = []
        async for raw in resp.aiter_lines():
            line = raw.rstrip("\r")
            if line.startswith(":"):
                continue
            if line == "":
                if data_buf:
                    data = "\n".join(data_buf)
                    if data.strip() == "[DONE]":
                        return
                    yield parse_responses_sse(event_type, data)
                event_type, data_buf = None, []
                continue
            if line.startswith("event:"):
                event_type = line[len("event:"):].strip()
            elif line.startswith("data:"):
                data_buf.append(line[len("data:"):].strip())
    if logger.isEnabledFor(logging.DEBUG):
        logger.debug("Response stream closed")
async def delete_response(
    client: httpx.AsyncClient, base_url: str, api_key: str, response_id: str
) -> None:
    """Delete a stored response."""
    url = base_url.rstrip("/") + f"/responses/{response_id}"
    headers = {
        "Authorization": f"Bearer {api_key.strip()}",
        "Content-Type": "application/json",
    }
    resp = await client.delete(url, headers=headers)
    resp.raise_for_status()


def transform_tools_for_responses_api(
    tools_completion_api_json: list[dict] | None,
) -> list[dict]:
    """Return ``tools_completion_api_json`` converted for the Responses API."""

    tools_responses_api_json: list[dict] = []
    for tool in tools_completion_api_json or []:
        if not isinstance(tool, dict):
            continue
        tool_type = tool.get("type")
        if tool_type == "function" or "function" in tool:
            function_spec = tool.get("function", tool)
            tools_responses_api_json.append(
                {
                    "type": "function",
                    "name": function_spec.get("name"),
                    "description": function_spec.get("description", ""),
                    "parameters": function_spec.get("parameters", {"type": "object"}),
                }
            )
        else:
            tools_responses_api_json.append(tool)

    return tools_responses_api_json


async def build_chat_history_for_responses_api(
    *, chat_id: str | None = None, messages: list[dict] | None = None
) -> list[dict]:
    """Return chat history formatted for the Responses API."""

    from_history = bool(chat_id)
    if chat_id:
        logger.debug("Retrieving message history for chat_id=%s", chat_id)
        chat_model = await asyncio.to_thread(Chats.get_chat_by_id, chat_id)
        if not chat_model:
            messages = []
        else:
            chat = chat_model.chat
            msg_lookup = chat.get("history", {}).get("messages", {})
            current_id = chat.get("history", {}).get("currentId")
            messages = get_message_list(msg_lookup, current_id) or []
        if logger.isEnabledFor(logging.DEBUG):
            logger.debug(pretty_log_block(messages, "history_thread"))
    else:
        messages = messages or []

    history: list[dict] = []
    for m in messages:
        role = m.get("role")
        if role == "system":
            continue
        from_assistant = role == "assistant"

        if from_history and from_assistant:
            for src in m.get("sources", []):
                for fc in src.get("_fc", []):
                    cid = fc.get("call_id") or fc.get("id")
                    if not cid:
                        continue
                    history.append(
                        {
                            "type": "function_call",
                            "call_id": cid,
                            "name": fc.get("name") or fc.get("n"),
                            "arguments": fc.get("arguments") or fc.get("a"),
                        }
                    )
                    history.append(
                        {
                            "type": "function_call_output",
                            "call_id": cid,
                            "output": fc.get("output") or fc.get("o"),
                        }
                    )

        blocks: list[dict] = []
        raw_blocks = m.get("content", []) or []
        if not isinstance(raw_blocks, list):
            raw_blocks = [raw_blocks]
        for b in raw_blocks:
            if not b:
                continue
            if isinstance(b, dict) and b.get("type") in ("image", "image_url"):
                url = b.get("url") or b.get("image_url", {}).get("url")
                if url:
                    blocks.append(
                        {
                            "type": "input_image" if role == "user" else "output_image",
                            "image_url": url,
                        }
                    )
            else:
                text = b.get("text") if isinstance(b, dict) else str(b)
                if from_history and from_assistant and not text.strip():
                    continue
                if text.strip():
                    blocks.append(
                        {
                            "type": "input_text" if role == "user" else "output_text",
                            "text": text,
                        }
                    )

        if from_history:
            for f in m.get("files", []):
                if f and f.get("type") in ("image", "image_url"):
                    blocks.append(
                        {
                            "type": "input_image" if role == "user" else "output_image",
                            "image_url": f.get("url") or f.get("image_url", {}).get("url"),
                        }
                    )

        if blocks:
            history.append({"role": role, "content": blocks})

    return history


def pretty_log_block(data: Any, label: str = "") -> str:
    """Return a pretty formatted string for debug logging."""
    try:
        content = json.dumps(data, indent=2, default=str)
    except Exception:
        content = str(data)
    label_line = f"{label} =" if label else ""
    return f"\n{'-' * 40}\n{label_line}\n{content}\n{'-' * 40}"


def sanitize_for_log(obj: Any) -> Any:
    """Return ``obj`` with bulky or sensitive fields replaced by placeholders."""
    if isinstance(obj, dict):
        out = {}
        for k, v in obj.items():
            if k == "profile_image_url":
                out[k] = "<profile_image_url>"
            elif k in {"__files__", "files"} and isinstance(v, list):
                out[k] = [
                    {
                        "id": f.get("id"),
                        "name": f.get("name") or f.get("file", {}).get("filename"),
                        "size": f.get("size")
                        or f.get("file", {}).get("meta", {}).get("size"),
                    }
                    for f in v
                    if isinstance(f, dict)
                ]
            elif k == "data" and isinstance(v, dict) and "content" in v:
                out[k] = {"content": "<content>"}
            else:
                out[k] = sanitize_for_log(v)
        return out
    if isinstance(obj, list):
        return [sanitize_for_log(i) for i in obj]
    return obj


def simplify_user_agent(ua: str) -> str:
    """Return a short ``Browser Version`` string from ``ua``."""
    if not ua:
        return "Unknown"
    patterns = [
        (r"Edg(?:e|A)?/(?P<ver>[0-9.]+)", "Edge"),
        (r"OPR/(?P<ver>[0-9.]+)", "Opera"),
        (r"Chrome/(?P<ver>[0-9.]+)", "Chrome"),
        (r"Firefox/(?P<ver>[0-9.]+)", "Firefox"),
        (r"Version/(?P<ver>[0-9.]+).*Safari/", "Safari"),
        (r"Safari/(?P<ver>[0-9.]+)", "Safari"),
    ]
    for pat, name in patterns:
        m = re.search(pat, ua)
        if m:
            return f"{name} {m.group('ver').split('.')[0]}"
    return ua.split()[0]


async def prepare_payload(
    valves: Pipe.Valves,
    body: dict[str, Any],
    instructions: str,
    tools: list[dict[str, Any]] | None,
    user_email: str | None,
    chat_id: str | None = None,
    chat_history: list[dict] | None = None,
) -> dict[str, Any]:
    """Return the JSON payload for the Responses API."""
    model = (body.get("model") or valves.MODEL_ID.split(",")[0]).split(".", 1)[-1]
    reasoning_effort = body.get("reasoning_effort", "none")
    if model in {"o3-mini-high", "o4-mini-high"}:
        model = model.replace("-high", "")
        reasoning_effort = "high"
    if chat_history is None:
        if chat_id:
            chat_history = await build_chat_history_for_responses_api(chat_id=chat_id)
        else:
            chat_history = await build_chat_history_for_responses_api(messages=body.get("messages", []))

    params = {
        "model": model,
        "instructions": instructions,
        "parallel_tool_calls": valves.PARALLEL_TOOL_CALLS,
        "max_output_tokens": body.get("max_tokens"),
        "temperature": body.get("temperature") or 1.0,
        "top_p": body.get("top_p") or 1.0,
        "user": user_email,
        "text": {"format": {"type": "text"}},
        "truncation": "auto",
        "stream": True,
        "store": True,
        "input": chat_history,
    }

    if tools is not None:
        params["tools"] = tools
        params["tool_choice"] = "auto" if tools else "none"

    if model in REASONING_MODELS and (
        reasoning_effort != "none" or valves.REASON_SUMMARY
    ):
        params["reasoning"] = {}
        if reasoning_effort != "none":
            params["reasoning"]["effort"] = reasoning_effort
        if valves.REASON_SUMMARY:
            params["reasoning"]["summary"] = valves.REASON_SUMMARY

    return params


def parse_responses_sse(event_type: str | None, data: str) -> ResponsesEvent:
    """Parse an SSE data payload into a ``ResponsesEvent`` with minimal overhead."""
    payload = json.loads(data)

    event_type = payload.get("type", event_type or "message")

    item = payload.get("item")
    if isinstance(item, dict):
        item = SimpleNamespace(**item)
    response = payload.get("response")
    if isinstance(response, dict):
        response = SimpleNamespace(**response)
    annotation = payload.get("annotation")
    if isinstance(annotation, dict):
        annotation = SimpleNamespace(**annotation)

    return ResponsesEvent(
        type=event_type,
        delta=payload.get("delta"),
        text=payload.get("text"),
        item_id=payload.get("item_id"),
        item=item,
        response=response,
        annotation=annotation,
        partial_image_index=payload.get("partial_image_index"),
        partial_image_b64=payload.get("partial_image_b64"),
    )


async def execute_responses_tool_calls(
    calls: list[SimpleNamespace],
    registry: dict[str, Any],
    log: logging.Logger | None = None,
) -> list[Any]:
    """Run tool calls asynchronously and return their results."""
    tasks: list[asyncio.Task] = []
    for call in calls:
        entry = registry.get(call.name)
        if entry is None:
            tasks.append(asyncio.create_task(asyncio.sleep(0, result="Tool not found")))
        else:
            args = json.loads(call.arguments or "{}")
            func = entry["callable"]
            if inspect.iscoroutinefunction(func):
                tasks.append(asyncio.create_task(func(**args)))
            else:
                tasks.append(asyncio.to_thread(func, **args))
    try:
        return await asyncio.gather(*tasks)
    except Exception as ex:  # pragma: no cover - log and return error results
        if log:
            log.error("Tool execution failed: %s", ex)
        return [f"Error: {ex}"] * len(tasks)
<|MERGE_RESOLUTION|>--- conflicted
+++ resolved
@@ -480,13 +480,8 @@
                         )
                         continue
                     if et == "response.image_generation_call.partial_image":
-<<<<<<< HEAD
                         if event.partial_image_b64:
                             yield f"![generated image](data:image/png;base64,{event.partial_image_b64})"
-=======
-                        if __event_emitter__ and event.partial_image_b64:
-                            yield "![generated image](data:image/png;base64,{event.partial_image_b64})"
->>>>>>> 4fa5454a
                         continue
                     if et == "response.image_generation_call.completed":
                         await self._emit_status(
@@ -535,7 +530,6 @@
                                 done=True,
                             )
                         elif getattr(item, "type", None) == "image_generation_call":
-<<<<<<< HEAD
                             if getattr(item, "result", None):
                                 yield f"![generated image](data:image/png;base64,{item.result})"
                             await self._emit_status(
@@ -544,16 +538,6 @@
                                 last_status,
                                 done=True,
                             )
-=======
-                           await self._emit_status(
-                              __event_emitter__,
-                              "🖼️ Image generation completed",
-                              last_status,
-                              done=True,
-                           )
-                           yield "![generated image](data:image/png;base64,{item.result})"
-                           continue
->>>>>>> 4fa5454a
                         continue
                     if et == "response.output_text.annotation.added":
                         raw = str(getattr(event, "annotation", ""))
